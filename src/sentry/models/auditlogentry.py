--- conflicted
+++ resolved
@@ -63,18 +63,16 @@
     RULE_EDIT = 81
     RULE_REMOVE = 82
 
-<<<<<<< HEAD
+    SET_ONDEMAND = 90
     TRIAL_STARTED = 91
     PLAN_CHANGED = 92
-=======
-    SET_ONDEMAND = 90
+
 
     SERVICEHOOK_ADD = 100
     SERVICEHOOK_EDIT = 101
     SERVICEHOOK_REMOVE = 102
     SERVICEHOOK_ENABLE = 103
     SERVICEHOOK_DISABLE = 104
->>>>>>> 9edb236e
 
 
 class AuditLogEntry(Model):
@@ -131,17 +129,14 @@
             (AuditLogEntryEvent.RULE_ADD, 'rule.create'),
             (AuditLogEntryEvent.RULE_EDIT, 'rule.edit'),
             (AuditLogEntryEvent.RULE_REMOVE, 'rule.remove'),
-<<<<<<< HEAD
             (AuditLogEntryEvent.TRIAL_STARTED, 'trial.started'),
             (AuditLogEntryEvent.PLAN_CHANGED, 'plan.changed'),
-=======
             (AuditLogEntryEvent.SET_ONDEMAND, 'ondemand.edit'),
             (AuditLogEntryEvent.SERVICEHOOK_ADD, 'serivcehook.create'),
             (AuditLogEntryEvent.SERVICEHOOK_EDIT, 'serivcehook.edit'),
             (AuditLogEntryEvent.SERVICEHOOK_REMOVE, 'serivcehook.remove'),
             (AuditLogEntryEvent.SERVICEHOOK_ENABLE, 'serivcehook.enable'),
             (AuditLogEntryEvent.SERVICEHOOK_DISABLE, 'serivcehook.disable'),
->>>>>>> 9edb236e
         )
     )
     ip_address = models.GenericIPAddressField(null=True, unpack_ipv4=True)
@@ -268,12 +263,10 @@
         elif self.event == AuditLogEntryEvent.RULE_REMOVE:
             return 'removed rule "%s"' % (self.data['label'], )
 
-<<<<<<< HEAD
         elif self.event == AuditLogEntryEvent.TRIAL_STARTED:
             return 'started trial'
         elif self.event == AuditLogEntryEvent.PLAN_CHANGED:
             return 'changed plan to %s' % (self.data['plan_name'], )
-=======
         elif self.event == AuditLogEntryEvent.SET_ONDEMAND:
             return 'changed on-demand max spend to $%d' % (self.data['ondemand'] / 100, )
 
@@ -287,6 +280,5 @@
             return 'enabled theservice hook for "%s"' % (truncatechars(self.data['url'], 64), )
         elif self.event == AuditLogEntryEvent.SERVICEHOOK_DISABLE:
             return 'disabled the service hook for "%s"' % (truncatechars(self.data['url'], 64), )
->>>>>>> 9edb236e
 
         return ''