import PropTypes from 'prop-types';
import React from 'react';
<<<<<<< HEAD
import styled from 'react-emotion';
import {withTheme} from 'theming';

=======
import createReactClass from 'create-react-class';
>>>>>>> c0024691
import PureRenderMixin from 'react-addons-pure-render-mixin';
import ProjectState from '../mixins/projectState';

import AutoSelectText from './autoSelectText';

const ShortId = createReactClass({
  displayName: 'ShortId',

  propTypes: {
    shortId: PropTypes.string,
    project: PropTypes.object,
  },

  mixins: [PureRenderMixin, ProjectState],

  preventPropagation(e) {
    // this is a hack for the stream so the click handler doesn't
    // affect this element
    e.stopPropagation();
  },

  render() {
    let shortId = this.props.shortId;
    if (!shortId) {
      return null;
    }
    return (
      <ShortIdWrapper onClick={this.preventPropagation} className={this.props.className}>
        <AutoSelectText>{shortId}</AutoSelectText>
      </ShortIdWrapper>
    );
  },
});

const ShortIdWrapper = withTheme(
  styled.span`
    white-space: nowrap;
    font-family: ${p => p.theme.fontFamilyMono};

    > span:before {
      content: "#";
      color: ${p => p.theme.gray2};
      padding-right: 2px;
    }
  `
);

export default ShortId;<|MERGE_RESOLUTION|>--- conflicted
+++ resolved
@@ -1,12 +1,8 @@
 import PropTypes from 'prop-types';
 import React from 'react';
-<<<<<<< HEAD
 import styled from 'react-emotion';
-import {withTheme} from 'theming';
-
-=======
+import {withTheme} from 'emotion-theming';
 import createReactClass from 'create-react-class';
->>>>>>> c0024691
 import PureRenderMixin from 'react-addons-pure-render-mixin';
 import ProjectState from '../mixins/projectState';
 
@@ -47,7 +43,7 @@
     font-family: ${p => p.theme.fontFamilyMono};
 
     > span:before {
-      content: "#";
+      content: '#';
       color: ${p => p.theme.gray2};
       padding-right: 2px;
     }
