--- conflicted
+++ resolved
@@ -40,7 +40,6 @@
                     {{ form.scrub_ip_address|as_crispy_field }}
                   {% if form.public %}
                     {{ form.public|as_crispy_field }}
-<<<<<<< HEAD
                   {% endif %}
                 </div>
             </div>
@@ -65,37 +64,16 @@
                 <h3>{% trans "Remove Project" %}</h3>
               </div>
               <div class="box-content with-padding">
-                {% if not project.is_internal_project %}
+                {% if project.is_internal_project %}
+                    <p>{% trans "This project cannot be removed. It is used internally by the Sentry server." %}</p>
+                {% elif not ACCESS.is_owner %}
+                    <p>{% trans "You do not have the required permission to remove this project." %}</p>
+                {% else %}
                     <p class="clearfix">
                       <a href="{% url 'sentry-remove-project' project.organization.slug project.slug %}" class="btn btn-danger pull-right">{% trans "Remove Project" %}</a>
                       Remove the <strong>{{ project.slug }}</strong> project from <strong>{{ project.team.slug }}</strong>. </br>
                       Careful, this action cannot be undone.
                     </p>
-                {% else %}
-                    <p>{% trans "This project cannot be removed. It is used internally by the Sentry server." %}</p>
-=======
-                {% endif %}
-            </fieldset>
-            <fieldset id="client-security">
-                <div><legend>{% trans "Client Security" %}</legend></div>
-                {% with form.origins as field %}
-                    <p>{% blocktrans with 'https://github.com/getsentry/raven-js' as link %}Configure origin URLs which Sentry should accept events from. This is used for communication with clients like <a href="{{ link }}">raven-js</a>.{% endblocktrans %}
-                    <p>{% blocktrans %}This will restrict requests based on the <code>Origin</code> and <code>Referer</code> headers.{% endblocktrans %}</p>
-                    {{ field|as_crispy_field }}
-                {% endwith %}
-                {{ form.token|as_crispy_field }}
-            </fieldset>
-            <div class="form-actions">
-                <button type="submit" class="btn btn-primary">{% trans "Save Changes" %}</button>
-                {% if ACCESS.is_owner %}
-                    {% if not project.is_internal_project %}
-                        <a href="{% url 'sentry-remove-project' project.organization.slug project.slug %}" class="btn btn-danger">{% trans "Remove Project" %}</a>
-                    {% else %}
-                        <a class="btn btn-danger disabled tip" title="{% trans "This project cannot be removed. It is used internally by the Sentry server." %}">{% trans "Remove Project" %}</a>
-                    {% endif %}
-                {% else %}
-                    <a class="btn btn-danger disabled tip" title="{% trans "You do not have the required permission to remove this project." %}">{% trans "Remove Project" %}</a>
->>>>>>> e62d547d
                 {% endif %}
               </div>
             </div>
