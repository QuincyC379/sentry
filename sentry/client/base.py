--- conflicted
+++ resolved
@@ -50,11 +50,7 @@
                     'key': conf.KEY,
                 }
                 try:
-<<<<<<< HEAD
-                    urlread(url, get=data, timeout=conf.REMOTE_TIMEOUT)
-=======
-                    urlread(url, POST=data, timeout=conf.REMOTE_TIMEOUT)
->>>>>>> fcf3a6af
+                    urlread(url, post=data, timeout=conf.REMOTE_TIMEOUT)
                 except urllib2.URLError, e:
                     logger.error('Unable to reach Sentry log server: %s' % (e,), exc_info=sys.exc_info(), extra={'remote_url': url})
                     logger.log(kwargs.pop('level', None) or logging.ERROR, kwargs.pop('message', None))
